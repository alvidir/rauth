--- conflicted
+++ resolved
@@ -3,11 +3,7 @@
 #[macro_use]
 extern crate serde;
 
-<<<<<<< HEAD
 pub mod cache;
-#[cfg(feature = "config")]
-=======
->>>>>>> c2218314
 pub mod config;
 pub mod metadata;
 #[cfg(feature = "postgres")]
